--- conflicted
+++ resolved
@@ -256,11 +256,7 @@
 
     # Generate a random Catan board and run the Monte Carlo simulation
     board = generate_random_board()
-<<<<<<< HEAD
-    dice_mean, dice_std, dice_results = monte_carlo_dice_throws(n_dice=2, n_sides=6, n_trials=1_000_000_000)
-=======
     dice_mean, dice_std, dice_results = monte_carlo_dice_throws(n_dice=2, n_sides=6, n_trials=1_000_000)
->>>>>>> 70adf4a9
     # def monte_carlo_dice_throws(n_dice=2, n_sides=6, n_trials=100_000):
 
     preprocessed_board = preprocess_resource_board(board)
